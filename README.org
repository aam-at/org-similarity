--- conflicted
+++ resolved
@@ -32,7 +32,6 @@
 
 ** Installation
 
-<<<<<<< HEAD
 You can install =org-similarity= using =straing.el=, its Doom Emacs wrapper, or manually cloning the repository. In either case, you can choose to use the =main= branch for a stable version of the repository, or =develop= for a version with the latest additions. Just replace the branch name with *main* or *develop* wherever it appears in the snippets below.
 
 *Using straight.el*
@@ -63,15 +62,6 @@
 #+end_src
 
 Then add the package to your =load-path= in your =init.el=:
-=======
-Clone the repository:
-
-#+begin_src sh
-git clone https://github.com/brunoarine/org-similarity
-#+end_src
-
-Then load the package by adding it to your =load-path= in your =init.el=:
->>>>>>> f4dde0df
 #+begin_src elisp
 (add-to-list 'load-path "/path/to/org-similarity")
 #+end_src
@@ -174,12 +164,25 @@
 
 After that, run:
 
-<<<<<<< HEAD
 #+begin_src sh
 make eval
 #+end_src
 
 ** Changelog
+
+*** 2023-06-29 - v1.0.0
+- Added BM25 as an alternative algorithm.
+- Added heading and prefix options.
+- Formatted the score as a floating point number with two decimal places.
+- Implemented a filter for minimum words.
+- Added the `org-similarity-remove-first` option.
+- Changed the default directory to ~/org.
+- Decoupled the interpreter and dependency checks from the main function.
+- Renamed predicate functions for clarity.
+- Refactored command, executable, and dependency checks.
+- Removed null entries from `junkchars` and `stopwords`.
+- Implemented a benchmarking routine.
+- Several bug fixes.
 
 *** 2022-12-26 - v0.2
 - Automated installation of Python dependencies (using virtual environments).
@@ -190,7 +193,4 @@
 
 *** 2020-12-05 - v0.1-alpha
 - Alpha release of the package.
-- Tested with =org-roam= v1.
-=======
-If this is the first time you run that command, it will ask you to install the necessary Python dependencies. By pressing =y= to continue, it will create a virtual environment under the hood and download the requirements automatically. Once finished, you can close the installation log buffer, and run the command again.
->>>>>>> f4dde0df
+- Tested with =org-roam= v1.